--- conflicted
+++ resolved
@@ -10,11 +10,9 @@
     //the second step for test
     var name1 = "really?"
 
-<<<<<<< HEAD
-    var name3 = "from test2"
-=======
     // I am from test1
     var name2 = "test1"
 
->>>>>>> 3c1fd6a8
+
+    var name3 = "from test2"
 }